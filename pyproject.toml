[tool.poetry]
name = "forest-elephants-rumble-detection"
version = "0.1.0"
description = ""
authors = ["Chouffe <arthur@caillau.me>"]
readme = "README.md"
packages = [{include = "forest_elephants_rumble_detection", from = "src"}]

[tool.poetry.dependencies]
<<<<<<< HEAD
# python = "^3.12"  FG
python = "^3.11.5"
=======
python = "^3.11"
>>>>>>> 9b96496f
torch = "^2.3.0"
numpy = "^1.26.4"
torchvision = "^0.18.0"
librosa = "^0.10.2"
torchaudio = "^2.3.0"
matplotlib = "^3.8.4"
tqdm = "^4.66.4"
ultralytics = "^8.2.22"
pyqt5 = "^5.15.10"
pyqt5-qt5 = "=5.15.2"  # FG


[tool.poetry.group.dev.dependencies]
dvc = "^3.50.1"
mlflow = "^2.12.1"
black = "^24.4.2"
isort = "^5.13.2"
mypy = "^1.10.0"
flake8 = "^7.0.0"
jupyterlab = "^4.1.8"
ipython = "^8.24.0"

[build-system]
requires = ["poetry-core"]
build-backend = "poetry.core.masonry.api"<|MERGE_RESOLUTION|>--- conflicted
+++ resolved
@@ -7,12 +7,12 @@
 packages = [{include = "forest_elephants_rumble_detection", from = "src"}]
 
 [tool.poetry.dependencies]
-<<<<<<< HEAD
+
+integrate-session-adv
 # python = "^3.12"  FG
-python = "^3.11.5"
-=======
+
 python = "^3.11"
->>>>>>> 9b96496f
+
 torch = "^2.3.0"
 numpy = "^1.26.4"
 torchvision = "^0.18.0"
