--- conflicted
+++ resolved
@@ -16,13 +16,8 @@
         """
         Performance inference
         """
-
-<<<<<<< HEAD
-        # config = yaml_read(Path("/Users/loukdeloijer/forest-elephants-rumble-detection/src/forest_elephants_rumble_detection/application/08_artifacts/inference_config.yaml"))
-        config = yaml_read(Path(r"C:\Users\igorf\proj\fp\forest-elephants-rumble-detection\src\forest_elephants_rumble_detection\application\08_artifacts\inference_config.yaml"))
-=======
+        
         config = yaml_read(Path(r"src/forest_elephants_rumble_detection/application/08_artifacts/inference_config.yaml"))
->>>>>>> 9b96496f
 
         model = YOLO(config["model_weights_filepath"])
 
